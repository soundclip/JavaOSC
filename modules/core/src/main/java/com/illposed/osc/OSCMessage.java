/*
 * Copyright (C) 2003-2006, C. Ramakrishnan / Illposed Software.
 * All rights reserved.
 *
 * This code is licensed under the BSD 3-Clause license.
 * See file LICENSE (or LICENSE.html) for more information.
 */

package com.illposed.osc;

import java.util.ArrayList;
import java.util.Collection;
import java.util.Collections;
import java.util.LinkedList;
import java.util.List;

import com.illposed.osc.utility.OSCJavaToByteArrayConverter;

/**
 * An simple (non-bundle) OSC message.
 *
 * An OSC message is made up of an address (the receiver of the message)
 * and arguments (the content of the message).
 *
 * @author Chandrasekhar Ramakrishnan
 */
public class OSCMessage extends OSCPacket {

	private String address;
	private List<Object> arguments;

	/**
	 * Creates an empty OSC Message.
	 * In order to send this OSC message,
	 * you need to set the address and optionally some arguments.
	 */
	public OSCMessage() {
		this(null);
	}

	/**
<<<<<<< HEAD
	 * Create an OSCMessage with an address already initialized.
	 * @param address the recipient of this OSC message
	 */
	public OSCMessage(String address) {
		this(address, null);
=======
	 * Creates an OSCMessage with an address already initialized.
	 * @param address  the recipient of this OSC message
	 */
	public OSCMessage(String address) {
		this(address, (Collection<Object>) null);
>>>>>>> e2a1667c
	}

	/**
<<<<<<< HEAD
	 * Create an OSCMessage with an address and arguments already initialized.
	 * @param address    the recipient of this OSC message
	 * @param arguments  the data sent to the receiver
	 */
	public OSCMessage(String address, Collection<Object> arguments) {
=======
	 * Creates an OSCMessage with an address and arguments already initialized.
	 * @param address  the recipient of this OSC message
	 * @param arguments  the data sent to the receiver
	 * @deprecated
	 */
	public OSCMessage(String address, Object[] arguments) {
>>>>>>> e2a1667c

		this.address = address;
		if (arguments == null) {
			this.arguments = new LinkedList();
		} else {
<<<<<<< HEAD
			this.arguments = new ArrayList(arguments);
=======
			this.arguments = new ArrayList(arguments.length);
			this.arguments.addAll(Arrays.asList(arguments));
		}
		init();
	}

	/**
	 * Creates an OSCMessage with an address
	 * and arguments already initialized.
	 * @param address  the recipient of this OSC message
	 * @param arguments  the data sent to the receiver
	 */
	public OSCMessage(String address, Collection<Object> arguments) {

		this.address = address;
		if (arguments == null) {
			this.arguments = new LinkedList<Object>();
		} else {
			this.arguments = new ArrayList<Object>(arguments);
>>>>>>> e2a1667c
		}
		init();
	}

	/**
	 * The receiver of this message.
	 * @return the receiver of this OSC Message
	 */
	public String getAddress() {
		return address;
	}

	/**
	 * Set the address of this message.
	 * @param address the receiver of the message
	 */
	public void setAddress(String address) {
		this.address = address;
	}

	/**
	 * Add an argument to the list of arguments.
	 * @param argument a Float, String, Integer, BigInteger, Boolean
	 *   or an array of these
	 */
	public void addArgument(Object argument) {
		arguments.add(argument);
	}

	/**
	 * The arguments of this message.
	 * @return the arguments to this message
	 */
	public List<Object> getArguments() {
		return Collections.unmodifiableList(arguments);
	}

	/**
	 * Convert the address into a byte array.
	 * Used internally only.
	 */
	protected void computeAddressByteArray(OSCJavaToByteArrayConverter stream) {
		stream.write(address);
	}

	/**
	 * Convert the arguments into a byte array.
	 * Used internally only.
	 */
	protected void computeArgumentsByteArray(OSCJavaToByteArrayConverter stream) {
		stream.write(',');
		if (null == arguments) {
			return;
		}
		stream.writeTypes(arguments);
		for (Object argument : arguments) {
			stream.write(argument);
		}
	}

	/**
	 * Convert the message into a byte array.
	 * Used internally only.
	 */
	protected byte[] computeByteArray(OSCJavaToByteArrayConverter stream) {
		computeAddressByteArray(stream);
		computeArgumentsByteArray(stream);
		return stream.toByteArray();
	}
}<|MERGE_RESOLUTION|>--- conflicted
+++ resolved
@@ -39,48 +39,11 @@
 	}
 
 	/**
-<<<<<<< HEAD
-	 * Create an OSCMessage with an address already initialized.
-	 * @param address the recipient of this OSC message
-	 */
-	public OSCMessage(String address) {
-		this(address, null);
-=======
 	 * Creates an OSCMessage with an address already initialized.
 	 * @param address  the recipient of this OSC message
 	 */
 	public OSCMessage(String address) {
-		this(address, (Collection<Object>) null);
->>>>>>> e2a1667c
-	}
-
-	/**
-<<<<<<< HEAD
-	 * Create an OSCMessage with an address and arguments already initialized.
-	 * @param address    the recipient of this OSC message
-	 * @param arguments  the data sent to the receiver
-	 */
-	public OSCMessage(String address, Collection<Object> arguments) {
-=======
-	 * Creates an OSCMessage with an address and arguments already initialized.
-	 * @param address  the recipient of this OSC message
-	 * @param arguments  the data sent to the receiver
-	 * @deprecated
-	 */
-	public OSCMessage(String address, Object[] arguments) {
->>>>>>> e2a1667c
-
-		this.address = address;
-		if (arguments == null) {
-			this.arguments = new LinkedList();
-		} else {
-<<<<<<< HEAD
-			this.arguments = new ArrayList(arguments);
-=======
-			this.arguments = new ArrayList(arguments.length);
-			this.arguments.addAll(Arrays.asList(arguments));
-		}
-		init();
+		this(address, null);
 	}
 
 	/**
@@ -96,7 +59,6 @@
 			this.arguments = new LinkedList<Object>();
 		} else {
 			this.arguments = new ArrayList<Object>(arguments);
->>>>>>> e2a1667c
 		}
 		init();
 	}
